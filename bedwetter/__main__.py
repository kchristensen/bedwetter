#!/usr/bin/env python3
"""
The MIT License

Copyright (c) 2019 Kyle Christensen

Permission is hereby granted, free of charge, to any person obtaining a copy
of this software and associated documentation files (the "Software"), to deal
in the Software without restriction, including without limitation the rights
to use, copy, modify, merge, publish, distribute, sublicense, and/or sell
copies of the Software, and to permit persons to whom the Software is
furnished to do so, subject to the following conditions:

The above copyright notice and this permission notice shall be included in all
copies or substantial portions of the Software.

THE SOFTWARE IS PROVIDED "AS IS", WITHOUT WARRANTY OF ANY KIND, EXPRESS OR
IMPLIED, INCLUDING BUT NOT LIMITED TO THE WARRANTIES OF MERCHANTABILITY,
FITNESS FOR A PARTICULAR PURPOSE AND NONINFRINGEMENT. IN NO EVENT SHALL THE
AUTHORS OR COPYRIGHT HOLDERS BE LIABLE FOR ANY CLAIM, DAMAGES OR OTHER
LIABILITY, WHETHER IN AN ACTION OF CONTRACT, TORT OR OTHERWISE, ARISING FROM,
OUT OF OR IN CONNECTION WITH THE SOFTWARE OR THE USE OR OTHER DEALINGS IN THE
SOFTWARE.
"""

import logging
import os
import signal
import sys
import threading
from configparser import ConfigParser
from time import sleep, strftime, time

import paho.mqtt.client as mqtt_client
import requests
from crontab import CronTab

# Setup some global variables because I'm lazy
CFG = None
CRON_KILL = None
CRON_SKIP = None
CRON_THREAD = None
LOGGER = None


def cb_on_connect(client, userdata, flags, rc):
    """ Connect to mqtt broker and subscribe to the bedwetter topic """
    LOGGER.info("Connected to the mqtt broker")
    client.subscribe(f'{CFG["bedwetter"]["mqtt_topic"]}/event/#')
    if "schedule" in CFG["bedwetter"] and CFG["bedwetter"]["schedule"]:
        global CRON_KILL
        global CRON_SKIP
        global CRON_THREAD
        CRON_KILL = False
        CRON_SKIP = False
        CRON_THREAD = threading.Thread(
            target=cron_check, args=(lambda: CRON_KILL, lambda: CRON_SKIP,)
        )
        CRON_THREAD.daemon = True
        CRON_THREAD.start()
        if not CRON_THREAD.is_alive():
            LOGGER.error("Unable to start cron check process")
    else:
        LOGGER.info("Not starting cron check thread, cron time string is not set")


def cb_on_disconnect(client, userdata, rc):
    """ Log when disconnected from the mqtt broker """
    LOGGER.info("Disconnected from the mqtt broker")
    # Kill CRON_THREAD if it is running, otherwise we'll end up with
    # a new one on every reconnection to the mqtt broker
    try:
        if CRON_THREAD.is_alive():
            LOGGER.info("Trying to kill cron check, this can take a few seconds")
            global CRON_KILL
            CRON_KILL = True
            CRON_THREAD.join()
    except NameError:
        pass


def cb_on_message(client, userdata, msg):
    """ On receipt of a message, do stuff """
    if "event/wateringStart" in msg.topic:
        LOGGER.info("Received wateringStart mqtt message")
        if not msg.payload:
            duration = CFG["bedwetter"].getint("watering_duration")
        else:
            duration = int(msg.payload)
        water_on(duration)
        water_off()
    elif "event/wateringSkip" in msg.topic:
        LOGGER.info("Received wateringSkip mqtt message")
        if CRON_THREAD.is_alive():
            global CRON_SKIP
            CRON_SKIP = True
            LOGGER.info("Skipping next automated watering")
    elif "event/wateringStop" in msg.topic:
        # This won't actually interrupt water_on() which blocks the read loop
        LOGGER.info("Received wateringStop mqtt message")
        water_off()


def check_if_watering():
    """ Check if we should water today, and if so water """
    LOGGER.info("Checking if we're going to water today.")
    water = False
    if (int(time()) - int(CFG["bedwetter"]["last_water"])) > (
        86400 * int(CFG["bedwetter"]["threshold_days"])
    ):
        LOGGER.info(
            "More than %s days since last watering, time to water",
            CFG["bedwetter"]["threshold_days"],
        )
        water = True
    else:
        forecast = fetch_forecast()["forecast"]["daily"]
        for day in forecast:
            if day["day_num"] == int(strftime("%d")) and day[
                "precip_probability"
            ] < CFG["bedwetter"].getint("threshold_percent"):
                LOGGER.info(
                    "%s%% chance of precipitation in the next day, time to water",
                    f'{day["precip_probability"]:.0f}',
                )
                water = True
    if water:
        publish(
            "event/wateringStart", CFG["bedwetter"].getint("water_duration"),
        )
    else:
        log_and_publish(
            "log/wateringSkipped",
            "Not watering today",
            CFG["bedwetter"].getboolean("notify_on_inaction"),
        )


def config_load():
    """ Load configuration options from file """
    global CFG
    config_file = os.path.expanduser("~/.config/bedwetter/bedwetter.cfg")
    CFG = ConfigParser()
    CFG.read(config_file)
    if "bedwetter" not in CFG:
        sys.exit(f"Fatal Error: Unable to read from configuration file {config_file}")


def config_update():
    """ Updates the config file with any changes that have been made """
    config_file = os.path.expanduser("~/.config/bedwetter/bedwetter.cfg")
    try:
        with open(config_file, "w") as cfg_handle:
            CFG.write(cfg_handle)
    except EnvironmentError:
        log_and_publish(
            "log/wateringFailure",
            "Could not write to configuration file {config_file}",
            CFG["bedwetter"].getboolean("notify_on_failure"),
        )


def create_paho_client():
    """ Setup and create a Paho client """
    # Paho is not thread safe, so we'll end up making a few clients
    paho_client = mqtt_client.Client()
    paho_client.tls_set(
        ca_certs=f"{os.path.dirname(__file__)}/ssl/letsencrypt-root.pem"
    )
    paho_client.username_pw_set(
        CFG["bedwetter"]["mqtt_username"], CFG["bedwetter"]["mqtt_password"],
    )
    return paho_client


def cron_check(kill, skip):
    """ Poll until it is time to trigger a watering """
    LOGGER.info(
        "Started thread to water on schedule (%s)", CFG["bedwetter"]["schedule"]
    )

    cron = CronTab(f'{CFG["bedwetter"]["schedule"]}')
    # The higher this value is, the longer it takes to kill this thread
    sleep_interval = 10
    while True:
        if kill():
            LOGGER.info("Received kill signal, killing cron check thread")
            break
        time_until_cron = cron.next(default_utc=False)
        if CFG["bedwetter"].getboolean("debug"):
            LOGGER.debug("Time until cron: %s seconds", int(time_until_cron))
        if time_until_cron <= sleep_interval:
            # Sleep until it's closer to cron time to avoid a possible race
            sleep(time_until_cron)
            if not skip():
                check_if_watering()
            else:
                global CRON_SKIP
                CRON_SKIP = False
                log_and_publish(
                    "log/wateringSkipped",
                    "Watering skipped",
                    CFG["bedwetter"].getboolean("notify_on_inaction"),
                )
        else:
            sleep(sleep_interval)


def fetch_forecast():
    """ Fetch a weather forecast from WeatherFlow """
    try:
        weatherflow_url = (
            "https://swd.weatherflow.com/swd/rest/better_forecast/"
            f'?api_key={CFG["bedwetter"]["weatherflow_api_key"]}'
            f'&lat={CFG["bedwetter"]["latitude"]}&lon={CFG["bedwetter"]["longitude"]}'
        )
        request = requests.get(
            weatherflow_url, timeout=int(CFG["bedwetter"]["timeout"])
        )
        request.encoding = "utf-8"
        return request.json()
    except requests.exceptions.ConnectTimeout:
        log_and_publish(
            "log/wateringFailure",
            f'Error: WeatherFlow API timed out after {CFG["bedwetter"]["timeout"]} seconds',
            CFG["bedwetter"].getboolean("notify_on_failure"),
        )
    except requests.exceptions.RequestException:
        log_and_publish(
            "log/wateringFailure",
            "Error: There was an error connecting to the WeatherFlow API",
            CFG["bedwetter"].getboolean("notify_on_failure"),
        )


def log_and_publish(topic, payload, publish_message=True):
    """ Log a message to the logger, and optionally publish to mqtt """
    LOGGER.info(payload)
    if publish_message:
        publish(topic, payload)


def publish(topic, payload):
    """ Publish messages to mqtt """
    client = create_paho_client()
    try:
        client.connect(
            CFG["bedwetter"]["mqtt_server"],
            port=CFG["bedwetter"].getint("mqtt_port"),
            keepalive=60,
        )
    # Paho swallows exceptions so I doubt this even works
    except Exception as paho_e:
        LOGGER.info("Unable to connect to mqtt broker, %s", paho_e)

    (return_code, _) = client.publish(
        f'{CFG["bedwetter"]["mqtt_topic"]}/{topic}',
        payload=payload,
        qos=0,
        retain=False,
    )
    if return_code != 0:
        LOGGER.error("Unable to publish message, return code is %s", return_code)
    client.disconnect()


def setup_logger():
    """ Setup logging to file and stdout """
    # Setup date formatting
    formatter = logging.Formatter(
        "%(asctime)-15s %(levelname)s - %(message)s", datefmt="%b %d %H:%M:%S"
    )

    logger = logging.getLogger()
    logger.setLevel(logging.DEBUG)

    # Log to stdout
    stream_handler = logging.StreamHandler(sys.stdout)
    stream_handler.setFormatter(formatter)
    logger.addHandler(stream_handler)

    # Optionally log to file
    if "log_file" in CFG["bedwetter"] and CFG["bedwetter"].getboolean("log_to_file"):
        file_handler = logging.FileHandler(
            os.path.expanduser(CFG["bedwetter"]["log_file"])
        )
        file_handler.setFormatter(formatter)
        logger.addHandler(file_handler)
    return logger


def water_off():
    """ Stop watering """
    try:
        import automationhat
    except ImportError:
        import mock

        automationhat = mock.Mock()
    LOGGER.info("Turning water off")
    automationhat.relay.one.off()
    if not automationhat.relay.one.is_off():
        log_and_publish(
            "log/wateringRunaway", "Watering failed to stop",
        )


def water_on(duration):
    """ Start watering """
    try:
        import automationhat
    except ImportError:
        import mock

        automationhat = mock.Mock()
    LOGGER.info("Watering for %s seconds", duration)
    automationhat.relay.one.on()
    sleep(duration)
    if automationhat.relay.one.is_on():
        log_and_publish(
            "log/wateringSuccess",
            "Watering succeeded",
            CFG["bedwetter"].getboolean("notify_on_success"),
        )
        CFG["bedwetter"]["last_water"] = f"{time():.0f}"
        config_update()
    else:
        log_and_publish(
            "log/wateringFailure",
            "Watering failed to start",
            CFG["bedwetter"].getboolean("notify_on_failure"),
        )


def main():
    """ Main """
    # Load config file settings
    config_load()

    # Setup logging
    global LOGGER
    LOGGER = setup_logger()
<<<<<<< HEAD

    # Create main thread mqtt client and setup callbacks
    client = create_paho_client()
    client.on_connect = cb_on_connect
    client.on_disconnect = cb_on_disconnect
    client.on_message = cb_on_message

    # Enable Paho logging using standard logger interface
    if CFG["bedwetter"].getboolean("debug"):
        client.enable_logger(logger=LOGGER)
=======

    # Create main thread mqtt client and setup callbacks
    client = create_paho_client()
    client.on_connect = cb_on_connect
    client.on_disconnect = cb_on_disconnect
    client.on_message = cb_on_message

    if CFG["bedwetter"].getboolean("debug"):
        # Enable Paho logging using standard logger interface
        client.enable_logger(logger=LOGGER)
    else:
        # Requests shouldn't be so chatty if we're not in debug
        logging.getLogger("requests").setLevel(logging.WARNING)
>>>>>>> 2e15bd90

    # Connect to mqtt broker
    try:
        client.connect(
            CFG["bedwetter"]["mqtt_server"],
            port=CFG["bedwetter"].getint("mqtt_port"),
            keepalive=60,
        )
    # Paho swallows exceptions so I doubt this even works
    except Exception as paho_e:
        LOGGER.info("Unable to connect to mqtt broker, %s", paho_e)

    log_and_publish(
        "log/startingUp",
        "Startup has completed",
        CFG["bedwetter"].getboolean("notify_on_service"),
    )

<<<<<<< HEAD
    # Catch SIGTERM when being run via Systemd
=======
    # Catch SIGTERM when being run non-interactively
>>>>>>> 2e15bd90
    def shutdown(*args):
        log_and_publish(
            "log/shuttingDown",
            "Caught SIGTERM, shutting down",
            CFG["bedwetter"].getboolean("notify_on_service"),
        )
        # Make sure water is off before we exit
        water_off()
        sys.exit(0)

    signal.signal(signal.SIGTERM, shutdown)

    try:
        client.loop_forever()
    except KeyboardInterrupt:
        LOGGER.info("KeyboardInterrupt received, shutting down")
        client.disconnect()
        sys.exit(0)


if sys.version_info >= (3, 7):
    if __name__ == "__main__":
        main()
else:
    sys.exit("Fatal Error: This script requires Python 3.7 or greater")<|MERGE_RESOLUTION|>--- conflicted
+++ resolved
@@ -340,7 +340,6 @@
     # Setup logging
     global LOGGER
     LOGGER = setup_logger()
-<<<<<<< HEAD
 
     # Create main thread mqtt client and setup callbacks
     client = create_paho_client()
@@ -348,24 +347,12 @@
     client.on_disconnect = cb_on_disconnect
     client.on_message = cb_on_message
 
-    # Enable Paho logging using standard logger interface
-    if CFG["bedwetter"].getboolean("debug"):
-        client.enable_logger(logger=LOGGER)
-=======
-
-    # Create main thread mqtt client and setup callbacks
-    client = create_paho_client()
-    client.on_connect = cb_on_connect
-    client.on_disconnect = cb_on_disconnect
-    client.on_message = cb_on_message
-
     if CFG["bedwetter"].getboolean("debug"):
         # Enable Paho logging using standard logger interface
         client.enable_logger(logger=LOGGER)
     else:
         # Requests shouldn't be so chatty if we're not in debug
         logging.getLogger("requests").setLevel(logging.WARNING)
->>>>>>> 2e15bd90
 
     # Connect to mqtt broker
     try:
@@ -384,11 +371,7 @@
         CFG["bedwetter"].getboolean("notify_on_service"),
     )
 
-<<<<<<< HEAD
-    # Catch SIGTERM when being run via Systemd
-=======
     # Catch SIGTERM when being run non-interactively
->>>>>>> 2e15bd90
     def shutdown(*args):
         log_and_publish(
             "log/shuttingDown",
